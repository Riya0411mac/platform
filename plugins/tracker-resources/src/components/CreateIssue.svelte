<!--
// Copyright © 2022 Hardcore Engineering Inc.
//
// Licensed under the Eclipse Public License, Version 2.0 (the "License");
// you may not use this file except in compliance with the License. You may
// obtain a copy of the License at https://www.eclipse.org/legal/epl-2.0
//
// Unless required by applicable law or agreed to in writing, software
// distributed under the License is distributed on an "AS IS" BASIS,
// WITHOUT WARRANTIES OR CONDITIONS OF ANY KIND, either express or implied.
//
// See the License for the specific language governing permissions and
// limitations under the License.
-->
<script lang="ts">
  import { Attachment } from '@hcengineering/attachment'
  import { AttachmentPresenter, AttachmentStyledBox } from '@hcengineering/attachment-resources'
  import chunter from '@hcengineering/chunter'
  import { Employee } from '@hcengineering/contact'
  import core, { Account, Class, Doc, DocData, Ref, SortingOrder, fillDefaults, generateId } from '@hcengineering/core'
  import { getResource, translate } from '@hcengineering/platform'
  import preference, { SpacePreference } from '@hcengineering/preference'
  import {
    Card,
    DocCreateExtComponent,
    DocCreateExtensionManager,
    DraftController,
    KeyedAttribute,
    MessageBox,
    MultipleDraftController,
    SpaceSelector,
    createQuery,
    getClient
  } from '@hcengineering/presentation'
  import tags, { TagElement, TagReference } from '@hcengineering/tags'
  import { TaskType, calcRank } from '@hcengineering/task'
  import { TaskKindSelector } from '@hcengineering/task-resources'
  import {
    Component as ComponentType,
    Issue,
    IssueDraft,
    IssuePriority,
    IssueStatus,
    IssueTemplate,
    Milestone,
    Project
  } from '@hcengineering/tracker'
  import {
    Button,
    Component,
    DatePresenter,
    EditBox,
    FocusHandler,
    IconAttachment,
    Label,
    addNotification,
    createFocusManager,
    showPopup,
    themeStore
  } from '@hcengineering/ui'
  import view from '@hcengineering/view'
  import { ObjectBox } from '@hcengineering/view-resources'
  import { createEventDispatcher, onDestroy } from 'svelte'
  import { activeComponent, activeMilestone, generateIssueShortLink, getIssueId, updateIssueRelation } from '../issues'
  import tracker from '../plugin'
  import SetParentIssueActionPopup from './SetParentIssueActionPopup.svelte'
  import ComponentSelector from './components/ComponentSelector.svelte'
  import AssigneeEditor from './issues/AssigneeEditor.svelte'
  import IssueNotification from './issues/IssueNotification.svelte'
  import ParentIssue from './issues/ParentIssue.svelte'
  import PriorityEditor from './issues/PriorityEditor.svelte'
  import StatusEditor from './issues/StatusEditor.svelte'
  import EstimationEditor from './issues/timereport/EstimationEditor.svelte'
  import MilestoneSelector from './milestones/MilestoneSelector.svelte'
  import ProjectPresenter from './projects/ProjectPresenter.svelte'

  export let space: Ref<Project> | undefined
  export let status: Ref<IssueStatus> | undefined = undefined
  export let priority: IssuePriority | undefined = undefined
  export let assignee: Ref<Employee> | null = null
  export let component: Ref<ComponentType> | null = null
  export let milestone: Ref<Milestone> | null = null
  export let relatedTo: Doc | undefined
  export let shouldSaveDraft: boolean = true
  export let parentIssue: Issue | undefined
  export let originalIssue: Issue | undefined

  const mDraftController = new MultipleDraftController(tracker.ids.IssueDraft)
  const id: Ref<Issue> = generateId()
  const draftController = new DraftController<IssueDraft>(
    shouldSaveDraft ? mDraftController.getNext() ?? id : undefined,
    tracker.ids.IssueDraft
  )

  let draft = shouldSaveDraft ? draftController.get() : undefined

  onDestroy(
    draftController.subscribe((val) => {
      draft = shouldSaveDraft ? val : undefined
    })
  )
  const client = getClient()
  const hierarchy = client.getHierarchy()
  const parentQuery = createQuery()

  let _space = draft?.space ?? space
  let project: Project | undefined
  let object = getDefaultObjectFromDraft() ?? getDefaultObject(id)
  let isAssigneeTouched = false
  let isComponentModified = false
  let kind: Ref<TaskType> | undefined

  let templateId: Ref<IssueTemplate> | undefined = draft?.template?.template
  let appliedTemplateId: Ref<IssueTemplate> | undefined = draft?.template?.template

  let template: IssueTemplate | undefined = undefined
  const templateQuery = createQuery()

  function objectChange (object: IssueDraft, empty: any): void {
    if (shouldSaveDraft) {
      draftController.save(object, empty)
    }
  }

  $: if (object.parentIssue !== undefined) {
    parentQuery.query(
      tracker.class.Issue,
      {
        _id: object.parentIssue
      },
      (res) => {
        ;[parentIssue] = res
      }
    )
  } else {
    parentQuery.unsubscribe()
    parentIssue = undefined
  }

  function getDefaultObjectFromDraft (): IssueDraft | undefined {
    if (draft == null) {
      return
    }

    return {
      ...draft,
      ...(status != null ? { status } : {}),
      ...(priority != null ? { priority } : {}),
      ...(assignee != null ? { assignee } : {}),
      ...(component != null ? { component } : {}),
      ...(milestone != null ? { milestone } : {})
    }
  }

  function getDefaultObject (id: Ref<Issue> | undefined = undefined, ignoreOriginal = false): IssueDraft {
    const currentComponent =
      parentIssue?.component !== undefined ? parentIssue?.component : component ?? $activeComponent ?? null

    const base: IssueDraft = {
      _id: id ?? generateId(),
      title: '',
      description: '',
      priority: priority ?? IssuePriority.NoPriority,
      space: _space as Ref<Project>,
      component: currentComponent,
      dueDate: null,
      attachments: 0,
      estimation: 0,
      milestone: milestone ?? $activeMilestone ?? null,
      status,
      assignee,
      labels: [],
      parentIssue: parentIssue?._id,
      subIssues: []
    }
    if (originalIssue !== undefined && !ignoreOriginal) {
      const res: IssueDraft = {
        ...base,
        description: originalIssue.description,
        status: originalIssue.status,
        priority: originalIssue.priority,
        component: originalIssue.component,
        dueDate: originalIssue.dueDate,
        assignee: originalIssue.assignee,
        estimation: originalIssue.estimation,
        parentIssue: originalIssue.parents[0]?.parentId,
        title: `${originalIssue.title} (copy)`
      }
      void client.findAll(tags.class.TagReference, { attachedTo: originalIssue._id }).then((p) => {
        object.labels = p
      })
      if (originalIssue.relations?.[0] !== undefined) {
        void client.findOne(tracker.class.Issue, { _id: originalIssue.relations[0]._id as Ref<Issue> }).then((p) => {
          relatedTo = p
        })
      }

      return res
    }
    return base
  }
  fillDefaults(hierarchy, object, tracker.class.Issue)

  let currentProject: Project | undefined

  $: updateIssueStatusId(object, currentProject)
  $: updateAssigneeId(object, currentProject)
  $: updateComponentId(object, currentProject)
  $: canSave = getTitle(object.title ?? '').length > 0 && object.status !== undefined && kind !== undefined

  $: empty = {
    assignee: assignee ?? currentProject?.defaultAssignee,
    status: status ?? currentProject?.defaultIssueStatus,
    parentIssue: parentIssue?._id,
    description: '<p></p>',
    component:
      parentIssue?.component !== undefined
        ? parentIssue?.component
        : component ?? $activeComponent ?? currentProject?.defaultComponent ?? null,
    milestone: milestone ?? $activeMilestone ?? null,
    priority: priority ?? IssuePriority.NoPriority,
    space: _space
  }

  $: objectChange(object, empty)

  $: if (_space !== undefined && object.space !== _space) {
    object.space = _space
  }

  function resetObject (): void {
    templateId = undefined
    template = undefined
    object = getDefaultObject(undefined, true)
    fillDefaults(hierarchy, object, tracker.class.Issue)
  }

  $: if (templateId !== undefined) {
    templateQuery.query(tracker.class.IssueTemplate, { _id: templateId }, (res) => {
      template = res[0]
    })
  } else {
    template = undefined
    templateQuery.unsubscribe()
  }

  function tagAsRef (tag: TagElement): TagReference {
    return {
      _class: tags.class.TagReference,
      _id: generateId(),
      attachedTo: '' as Ref<Doc>,
      attachedToClass: tracker.class.Issue,
      collection: 'labels',
      space: tags.space.Tags,
      modifiedOn: 0,
      modifiedBy: '' as Ref<Account>,
      title: tag.title,
      tag: tag._id,
      color: tag.color
    }
  }

  async function updateTemplate (template: IssueTemplate): Promise<void> {
    if (object.template?.template === template._id) {
      return
    }
    const { _class, _id, space, children, comments, attachments, labels, description, ...templBase } = template

    object.subIssues = template.children.map((p) => {
      return {
        ...p,
        _id: p.id,
        space: _space as Ref<Project>,
        subIssues: [],
        dueDate: null,
        labels: [],
        status: currentProject?.defaultIssueStatus
      }
    })

    object = {
      ...object,
      description: description ?? '',
      ...templBase,
      template: {
        template: template._id
      }
    }
    appliedTemplateId = templateId
    const tagElements = await client.findAll(tags.class.TagElement, { _id: { $in: labels } })
    object.labels = tagElements.map(tagAsRef)
    fillDefaults(hierarchy, object, tracker.class.Issue)
  }

  $: if (template !== undefined) {
    void updateTemplate(template)
  }

  const dispatch = createEventDispatcher()
  const spaceQuery = createQuery()

  let descriptionBox: AttachmentStyledBox

  const key: KeyedAttribute = {
    key: 'labels',
    attr: client.getHierarchy().getAttribute(tracker.class.Issue, 'labels')
  }

  $: spaceQuery.query(tracker.class.Project, { _id: _space }, (res) => {
    resetDefaultAssigneeId()
    currentProject = res.shift()
  })

  const docCreateManager = DocCreateExtensionManager.create(tracker.class.Issue)

  function updateIssueStatusId (object: IssueDraft, currentProject: Project | undefined): void {
    if (currentProject?.defaultIssueStatus !== undefined && object.status === undefined) {
      object.status = currentProject.defaultIssueStatus
    }
  }

  function resetDefaultAssigneeId (): void {
    if (!isAssigneeTouched && !(object.assignee == null) && object.assignee === currentProject?.defaultAssignee) {
      object = { ...object, assignee: assignee ?? null }
    }
  }

  function updateAssigneeId (object: IssueDraft, currentProject: Project | undefined): void {
    if (!isAssigneeTouched && object.assignee == null && currentProject !== undefined) {
      if (currentProject.defaultAssignee !== undefined) {
        object.assignee = currentProject.defaultAssignee
      } else {
        object.assignee = null
      }
    }
  }

  function updateComponentId (object: IssueDraft, currentProject: Project | undefined): void {
    if (
      !isComponentModified &&
      object.component === null &&
      parentIssue?.component !== null &&
      currentProject !== undefined
    ) {
      if (currentProject.defaultComponent !== undefined) {
        object.component = currentProject.defaultComponent
      } else {
        object.component = null
      }
    }
  }

  function clearParentIssue (): void {
    object.parentIssue = undefined
    parentQuery.unsubscribe()
    parentIssue = undefined
  }

  function getTitle (value: string): string {
    return value.trim()
  }

  export function canClose (): boolean {
    return true
  }

  export function onOutsideClick (): void {
    if (shouldSaveDraft) {
      draftController.save(object, empty)
    }
  }

  async function createIssue (): Promise<void> {
    const _id: Ref<Issue> = generateId()
    if (!canSave || object.status === undefined || _space === undefined || kind === undefined) {
      return
    }

    // TODO: We need a measure client and mark all operations with it as measure under one root,
    // to prevent other operations to infer our measurement.
    const doneOp = await getClient().measure('tracker.createIssue')

    try {
      const operations = client.apply(_id)

      const lastOne = await client.findOne<Issue>(tracker.class.Issue, {}, { sort: { rank: SortingOrder.Descending } })
      const incResult = await client.updateDoc(
        tracker.class.Project,
        core.space.Space,
        _space,
        {
          $inc: { sequence: 1 }
        },
        true
      )

      const value: DocData<Issue> = {
        title: getTitle(object.title),
        description: object.description,
        assignee: object.assignee,
        component: object.component,
        milestone: object.milestone,
        number: (incResult as any).object.sequence,
        status: object.status,
        priority: object.priority,
        rank: calcRank(lastOne, undefined),
        comments: 0,
        subIssues: 0,
        dueDate: object.dueDate,
        parents:
          parentIssue != null
            ? [
                { parentId: parentIssue._id, parentTitle: parentIssue.title, space: parentIssue.space },
                ...parentIssue.parents
              ]
            : [],
        reportedTime: 0,
        remainingTime: 0,
        estimation: object.estimation,
        reports: 0,
        relations: relatedTo !== undefined ? [{ _id: relatedTo._id, _class: relatedTo._class }] : [],
        childInfo: [],
        kind
      }

      await docCreateManager.commit(operations, _id, _space, value)

      await operations.addCollection(
        tracker.class.Issue,
        _space,
        parentIssue?._id ?? tracker.ids.NoParent,
        parentIssue?._class ?? tracker.class.Issue,
        'subIssues',
        value,
        _id
      )
      for (const label of object.labels) {
        await operations.addCollection(label._class, label.space, _id, tracker.class.Issue, 'labels', {
          title: label.title,
          color: label.color,
          tag: label.tag
        })
      }

      if (relatedTo !== undefined) {
        const doc = await client.findOne(tracker.class.Issue, { _id })
        if (doc !== undefined) {
          if (client.getHierarchy().isDerived(relatedTo._class, tracker.class.Issue)) {
            await updateIssueRelation(operations, relatedTo as Issue, doc, 'relations', '$push')
          } else {
            const update = await getResource(chunter.backreference.Update)
            await update(doc, 'relations', [relatedTo], tracker.string.AddedReference)
          }
        }
      }

      await operations.commit()
      await descriptionBox.createAttachments(_id)
      addNotification(
        await translate(tracker.string.IssueCreated, {}, $themeStore.language),
        getTitle(object.title),
        IssueNotification,
        {
          issueId: _id,
          subTitlePostfix: (await translate(tracker.string.CreatedOne, {}, $themeStore.language)).toLowerCase(),
          issueUrl: currentProject != null && generateIssueShortLink(getIssueId(currentProject, value as Issue))
        }
      )

      draftController.remove()
      descriptionBox?.removeDraft(false)
      isAssigneeTouched = false
<<<<<<< HEAD
      isComponentModified = false
=======
      console.log('createIssue measure', doneOp())
>>>>>>> 8c45af8d
    } catch (err: any) {
      console.error(err)
      await doneOp() // Complete in case of error
    }
  }

  async function setParentIssue (): Promise<void> {
    showPopup(
      SetParentIssueActionPopup,
      { value: { ...object, space: _space, attachedTo: parentIssue?._id } },
      'top',
      (selectedIssue) => {
        if (selectedIssue !== undefined) {
          parentIssue = selectedIssue
          object.parentIssue = parentIssue?._id
        }
      }
    )
  }

  const handleComponentIdChanged = (componentId: Ref<ComponentType> | null | undefined): void => {
    if (componentId === undefined) {
      return
    }

    isComponentModified = true
    object.component = componentId
  }

  const handleMilestoneIdChanged = (milestoneId: Ref<Milestone> | null | undefined): void => {
    if (milestoneId === undefined) {
      return
    }

    object.milestone = milestoneId
  }

  function addTagRef (tag: TagElement): void {
    object.labels = [...object.labels, tagAsRef(tag)]
  }
  function handleTemplateChange (evt: CustomEvent<Ref<IssueTemplate>>): void {
    if (templateId == null) {
      templateId = evt.detail
      return
    }
    // Template is already specified, ask to replace.
    showPopup(
      MessageBox,
      {
        label: tracker.string.TemplateReplace,
        message: tracker.string.TemplateReplaceConfirm,
        okLabel: tracker.string.Apply
      },
      'top',
      (result?: boolean) => {
        if (result === true) {
          templateId = evt.detail ?? undefined

          if (templateId === undefined) {
            object.subIssues = []
            resetObject()
          }
        }
      }
    )
  }

  async function showConfirmationDialog (): Promise<void> {
    draftController.save(object, empty)
    const isFormEmpty = draft === undefined

    if (isFormEmpty) {
      dispatch('close')
    } else {
      showPopup(
        MessageBox,
        {
          label: tracker.string.NewIssueDialogClose,
          message: tracker.string.NewIssueDialogCloseNote
        },
        'top',
        (result?: boolean) => {
          if (result === true) {
            dispatch('close')
            resetObject()
            draftController.remove()
            descriptionBox?.removeDraft(true)
          }
        }
      )
    }
  }

  $: objectId = object._id
  const manager = createFocusManager()

  let attachments: Map<Ref<Attachment>, Attachment> = new Map<Ref<Attachment>, Attachment>()

  async function findDefaultSpace (): Promise<Project | undefined> {
    let targetRef: Ref<Project> | undefined
    if (relatedTo !== undefined) {
      const targets = await client.findAll(tracker.class.RelatedIssueTarget, {})
      // Find a space target first
      targetRef =
        targets.find((t) => t.rule.kind === 'spaceRule' && t.rule.space === relatedTo?.space && t.target !== undefined)
          ?.target ?? undefined
      // Find a class target as second
      targetRef =
        targetRef ??
        targets.find(
          (t) =>
            t.rule.kind === 'classRule' &&
            client.getHierarchy().isDerived(relatedTo?._class as Ref<Class<Doc>>, t.rule.ofClass)
        )?.target ??
        undefined
    }

    // Find first starred project
    if (targetRef === undefined) {
      const prefs = await client.findAll<SpacePreference>(
        preference.class.SpacePreference,
        {},
        { sort: { modifiedOn: SortingOrder.Ascending } }
      )
      const projects = await client.findAll<Project>(tracker.class.Project, {
        _id: {
          $in: Array.from(prefs.map((it) => it.attachedTo as Ref<Project>).filter((it) => it != null))
        }
      })
      if (projects.length > 0) {
        return projects[0]
      }
    }

    if (targetRef !== undefined) {
      return await client.findOne(tracker.class.Project, { _id: targetRef })
    }
  }

  $: extraProps = {
    status: object.status,
    priority: object.priority,
    assignee: object.assignee,
    component: object.component,
    milestone: object.milestone,
    relatedTo,
    parentIssue,
    originalIssue
  }
</script>

<FocusHandler {manager} />

<Card
  label={tracker.string.NewIssue}
  okAction={createIssue}
  {canSave}
  okLabel={tracker.string.SaveIssue}
  on:close={() => dispatch('close')}
  onCancel={showConfirmationDialog}
  hideAttachments={attachments.size === 0}
  hideSubheader={parentIssue == null}
  noFade={true}
  on:changeContent
>
  <svelte:fragment slot="header">
    <SpaceSelector
      _class={tracker.class.Project}
      label={tracker.string.Project}
      bind:space={_space}
      on:object={(evt) => {
        project = evt.detail
      }}
      kind={'regular'}
      size={'small'}
      component={ProjectPresenter}
      defaultIcon={tracker.icon.Home}
      {findDefaultSpace}
    />
    <ObjectBox
      _class={tracker.class.IssueTemplate}
      value={templateId}
      docQuery={{
        space: _space
      }}
      on:change={handleTemplateChange}
      kind={'regular'}
      size={'small'}
      label={tracker.string.NoIssueTemplate}
      icon={tracker.icon.IssueTemplates}
      searchField={'title'}
      allowDeselect={true}
      showNavigate={false}
      docProps={{ disabled: true, noUnderline: true }}
      focusIndex={20000}
    />
    <DocCreateExtComponent manager={docCreateManager} kind={'header'} space={currentProject} props={extraProps} />
  </svelte:fragment>
  <svelte:fragment slot="title" let:label>
    <div class="flex-row-center gap-2">
      <div class="mr-2">
        <Label {label} />
      </div>
      <TaskKindSelector projectType={project?.type} bind:value={kind} baseClass={tracker.class.Issue} />
      {#if relatedTo}
        <div class="lower mr-2">
          <Label label={tracker.string.RelatedTo} />
        </div>
        <Component
          is={view.component.ObjectPresenter}
          props={{
            value: relatedTo,
            _class: relatedTo._class,
            objectId: relatedTo._id,
            inline: true,
            shouldShowAvatar: false,
            noUnderline: true
          }}
        />
      {/if}
      <DocCreateExtComponent manager={docCreateManager} kind={'title'} space={currentProject} props={extraProps} />
    </div>
  </svelte:fragment>
  <svelte:fragment slot="subheader">
    {#if parentIssue}
      <ParentIssue issue={parentIssue} on:close={clearParentIssue} />
    {/if}
  </svelte:fragment>
  <div id="issue-name" class="m-3 clear-mins">
    <EditBox
      focusIndex={1}
      bind:value={object.title}
      placeholder={tracker.string.IssueTitlePlaceholder}
      kind={'large-style'}
      autoFocus
      fullSize
    />
  </div>
  <div id="issue-description">
    {#key [objectId, appliedTemplateId]}
      <AttachmentStyledBox
        bind:this={descriptionBox}
        focusIndex={2}
        objectId={object._id}
        {shouldSaveDraft}
        _class={tracker.class.Issue}
        space={_space}
        alwaysEdit
        showButtons={false}
        kind={'indented'}
        isScrollable={false}
        enableBackReferences={true}
        enableAttachments={false}
        bind:content={object.description}
        placeholder={tracker.string.IssueDescriptionPlaceholder}
        on:changeSize={() => dispatch('changeContent')}
        on:attach={(ev) => {
          if (ev.detail.action === 'saved') {
            object.attachments = ev.detail.value
          }
        }}
        on:attachments={(ev) => {
          if (ev.detail.size > 0) attachments = ev.detail.values
          else if (ev.detail.size === 0 && ev.detail.values != null) {
            attachments.clear()
            attachments = attachments
          }
        }}
      />
    {/key}
  </div>
  <DocCreateExtComponent manager={docCreateManager} kind={'body'} space={currentProject} props={extraProps} />
  <svelte:fragment slot="pool">
    <div id="status-editor">
      {#if kind !== undefined}
        <StatusEditor
          focusIndex={3}
          value={{ ...object, kind }}
          kind={'regular'}
          size={'large'}
          defaultIssueStatus={currentProject?.defaultIssueStatus}
          shouldShowLabel={true}
          short
          on:refocus={() => {
            manager.setFocusPos(3)
          }}
          on:change={({ detail }) => {
            if (object.status !== detail) {
              object.status = detail
            }
          }}
        />
      {/if}
    </div>
    <div id="priority-editor">
      <PriorityEditor
        focusIndex={4}
        value={object}
        shouldShowLabel
        isEditable
        kind={'regular'}
        size={'large'}
        justify="center"
        on:change={({ detail }) => {
          object.priority = detail
          manager.setFocusPos(4)
        }}
      />
    </div>
    <div id="assignee-editor">
      <AssigneeEditor
        focusIndex={5}
        {object}
        kind={'regular'}
        size={'large'}
        short
        on:change={({ detail }) => {
          isAssigneeTouched = true
          object.assignee = detail
          manager.setFocusPos(5)
        }}
      />
    </div>
    <Component
      is={tags.component.TagsDropdownEditor}
      props={{
        focusIndex: 6,
        items: object.labels,
        key,
        targetClass: tracker.class.Issue,
        countLabel: tracker.string.NumberLabels,
        kind: 'regular',
        size: 'large'
      }}
      on:open={(evt) => {
        addTagRef(evt.detail)
      }}
      on:delete={(evt) => {
        object.labels = object.labels.filter((it) => it._id !== evt.detail)
      }}
    />
    <ComponentSelector
      focusIndex={8}
      value={object.component}
      space={_space}
      onChange={handleComponentIdChanged}
      isEditable={true}
      kind={'regular'}
      size={'large'}
    />
    <div id="estimation-editor" class="new-line">
      <EstimationEditor focusIndex={7} kind={'regular'} size={'large'} value={object} />
    </div>
    <div id="milestone-editor" class="new-line">
      <MilestoneSelector
        focusIndex={9}
        value={object.milestone}
        space={_space}
        onChange={handleMilestoneIdChanged}
        kind={'regular'}
        size={'large'}
        short
      />
    </div>
    <div id="duedate-editor" class="new-line">
      <DatePresenter
        bind:value={object.dueDate}
        labelNull={tracker.string.DueDate}
        kind={'regular'}
        size={'large'}
        editable
      />
    </div>
    <div id="parentissue-editor" class="new-line">
      <Button
        icon={tracker.icon.Parent}
        label={object.parentIssue != null ? tracker.string.RemoveParent : tracker.string.SetParent}
        kind={'regular'}
        size={'large'}
        notSelected={object.parentIssue === undefined}
        on:click={object.parentIssue != null ? clearParentIssue : setParentIssue}
      />
    </div>
    <DocCreateExtComponent manager={docCreateManager} kind={'pool'} space={currentProject} props={extraProps} />
  </svelte:fragment>
  <svelte:fragment slot="attachments">
    {#if attachments.size > 0}
      {#each Array.from(attachments.values()) as attachment}
        <AttachmentPresenter
          value={attachment}
          showPreview
          removable
          on:remove={(result) => {
            if (result.detail !== undefined) descriptionBox.removeAttachmentById(result.detail._id)
          }}
        />
      {/each}
    {/if}
  </svelte:fragment>
  <svelte:fragment slot="footer">
    <Button
      focusIndex={10}
      icon={IconAttachment}
      iconProps={{ fill: 'var(--theme-dark-color)' }}
      size={'large'}
      kind={'ghost'}
      on:click={() => {
        descriptionBox.handleAttach()
      }}
    />
    <DocCreateExtComponent manager={docCreateManager} kind={'footer'} space={currentProject} props={extraProps} />
  </svelte:fragment>
  <svelte:fragment slot="buttons">
    <DocCreateExtComponent manager={docCreateManager} kind={'buttons'} space={currentProject} props={extraProps} />
  </svelte:fragment>
</Card><|MERGE_RESOLUTION|>--- conflicted
+++ resolved
@@ -470,11 +470,7 @@
       draftController.remove()
       descriptionBox?.removeDraft(false)
       isAssigneeTouched = false
-<<<<<<< HEAD
       isComponentModified = false
-=======
-      console.log('createIssue measure', doneOp())
->>>>>>> 8c45af8d
     } catch (err: any) {
       console.error(err)
       await doneOp() // Complete in case of error
